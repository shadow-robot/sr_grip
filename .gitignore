# Compiled Object files
*.slo
*.lo
*.o
*.obj

# Precompiled Headers
*.gch
*.pch

# Compiled Dynamic libraries
*.so
*.dylib
*.dll

# Fortran module files
*.mod

# Compiled Static libraries
*.lai
*.la
*.a
*.lib

# Executables
*.exe
*.out
*.app

# Python byte code
*.pyc

#PyCharm IDE
.idea

#QtCreator files
CMakeLists.txt.user

#Eclipse
.project
.pydevproject

<<<<<<< HEAD
#VSCode
=======
# VScode
>>>>>>> eb3d0e8b
.vscode<|MERGE_RESOLUTION|>--- conflicted
+++ resolved
@@ -40,9 +40,5 @@
 .project
 .pydevproject
 
-<<<<<<< HEAD
-#VSCode
-=======
 # VScode
->>>>>>> eb3d0e8b
 .vscode