#!/usr/bin/env python3

# Copyright 2020, 2021, 2023 Shadow Robot Company Ltd.
#
# This program is free software: you can redistribute it and/or modify it
# under the terms of the GNU General Public License as published by the Free
# Software Foundation version 2 of the License.
#
# This program is distributed in the hope that it will be useful, but WITHOUT
# ANY WARRANTY; without even the implied warranty of MERCHANTABILITY or
# FITNESS FOR A PARTICULAR PURPOSE. See the GNU General Public License for
# more details.
#
# You should have received a copy of the GNU General Public License along
# with this program. If not, see <http://www.gnu.org/licenses/>.

import copy
import os
from PyQt5.QtCore import pyqtSignal
from PyQt5.QtWidgets import QWidget, QGridLayout, QLabel, QPushButton, QSpacerItem, QFileDialog
from grip_core.utils.common_paths import CATKIN_WS
from grip_api.utils.common_dialog_boxes import can_save_warning_message
from grip_api.config_widgets.code_editors import YamlCodeEditor, XmlCodeEditor


class GenericEditorWidget(QWidget):

    """
        Generic widget allowing the user to create new configuration files that can be modified in an editor
    """
    # Signal triggered when the state of the editor allows the config to be saved
    canBeSaved = pyqtSignal(bool)

    def __init__(self, name, enabled=False, parent=None):
        """
            Initialize the class by setting up the layout and the widgets

            @param name: String specifying what is the editor for
            @param enabled: Boolean determining whether the widget should be enabled or not when initialized
            @param parent: parent of the widget
        """
        super().__init__(objectName="Editor {}".format(name), parent=parent)
        self.init_ui()
        self.name = name
        self.create_header()
        self.create_editor()
        self.setEnabled(enabled)

    def init_ui(self):
        """
            Set the layout
        """
        self.layout = QGridLayout()
        self.layout.setContentsMargins(0, 0, 0, 0)
        self.setLayout(self.layout)

    def create_header(self):
        """
            Create a header containing the name of the widget
        """
        self.title = QLabel(self.name)
        self.layout.addWidget(self.title)

    def create_editor(self):
        """
            Initialize the code editor. Will be used by the derivated classes
        """
        pass

    def set_editor_content(self, content):
        """
            Set the content of the editor

            @param content: String to be displayed in the editor
        """
        # Make sure the editor is lexed before setting any text
<<<<<<< HEAD
        if not self.code_editor.is_lexed:
=======
        if self.code_editor.lexer() is None:
>>>>>>> 6ceac971
            self.code_editor.make_editable()
        self.code_editor.set_text_and_trigger_checks(content)
        self.code_editor.setReadOnly(False)
        self.setEnabled(True)


class YAMLEditorWidget(GenericEditorWidget):

    """
        Widget containing the header and editor required to work with YAML files.
    """

    def __init__(self, name, enabled=True, parent=None):
        """
            Initialize the class by setting up the layout and the widgets

            @param name: String specifying what is the editor for
            @param enabled: Boolean determining whether the widget should be enabled or not when initialized
            @param parent: parent of the widget
        """
        self.file_path = None
        self.initial_path = None
        super().__init__(name=name, enabled=enabled, parent=parent)
        self.initial_input = dict()
        self.valid_input = dict()
        self.update_init_state = False
        self.should_emit_signal = True

    def get_file_path(self):
        """
            Returns the path of the file linked to the editor

            @return: Path to the file corresponding to the editor's content
        """
        return self.file_path

    def create_header(self):
        """
            Create the header allowing to create, open, save, and close a new YAML file
        """
        super().create_header()
        self.new_button = QPushButton("New")
        # Allows to have button that fit the text width
        self.new_button.setMaximumWidth(self.new_button.fontMetrics().boundingRect(self.new_button.text()).width() + 10)
        self.new_button.clicked.connect(self.new_file)
        self.open_button = QPushButton("Open")
        self.open_button.setMaximumWidth(
            self.open_button.fontMetrics().boundingRect(self.open_button.text()).width() + 10)
        self.open_button.clicked.connect(self.open_file)
        self.save_button = QPushButton("Save")
        self.save_button.setMaximumWidth(
            self.save_button.fontMetrics().boundingRect(self.save_button.text()).width() + 10)
        self.save_button.clicked.connect(self.save_file)
        self.save_as_button = QPushButton("Save as")
        self.save_as_button.setMaximumWidth(
            self.save_as_button.fontMetrics().boundingRect(self.save_as_button.text()).width() + 10)
        self.save_as_button.clicked.connect(self.save_file_as)
        self.close_button = QPushButton("Close")
        self.close_button.setMaximumWidth(
            self.close_button.fontMetrics().boundingRect(self.close_button.text()).width() + 10)
        self.close_button.clicked.connect(self.close_file)
        # Set widgets to the layout
        self.layout.addItem(QSpacerItem(30, 0), 0, 1)
        self.layout.addWidget(self.new_button, 0, 2)
        self.layout.addWidget(self.open_button, 0, 3)
        self.layout.addWidget(self.save_button, 0, 4)
        self.layout.addWidget(self.save_as_button, 0, 5)
        self.layout.addWidget(self.close_button, 0, 6)

    def create_editor(self):
        """
            Initialize and set a YAML editor to the layout
        """
        self.code_editor = YamlCodeEditor()
        self.layout.addWidget(self.code_editor, 1, 0, 1, 7)
        self.code_editor.contentIsModified.connect(self.check_arguments_validity)

    def check_arguments_validity(self, is_different):
        """
            Make sure the parsed arguments are valid for the given editor (will be overloaded by children)

            @param is_different: Boolean sent by the signal stating whether the changes made lead to a different
                                 state of the editor
        """
        current_valid = self.code_editor.parsed_content if not self.code_editor.wrong_format_lines else None
        if not self.should_emit_signal:
            self.initial_input = copy.deepcopy(current_valid) if current_valid is not None else None
            self.should_emit_signal = True

        if current_valid != self.valid_input:
            self.valid_input = current_valid
            self.canBeSaved.emit(self.valid_input != self.initial_input and self.valid_input is not None)

        if self.code_editor.wrong_format_lines:
            test = True
        else:
            test = is_different

        self.title.setText(self.name + "*" if test and self.file_path else self.name)

        if self.update_init_state:
            self.update_init_widget()

    def update_init_widget(self):
        """
            Set the current state of the widget as the initial one
        """
        self.code_editor.reset_initial_content()
        self.update_init_state = False
        self.title.setText(self.name)

    def load_file(self):
        """
            Display the content of the file linked to the editor
        """
        with open(self.file_path, "r") as file_:
            yaml_content = "".join(file_.readlines())
        self.update_init_state = True
        self.set_editor_content(yaml_content)

    def open_file(self):
        """
            Open an already existing YAML file selected by the user
        """
        # If a file is already open make sure the user would not loose unaved changes
        if self.file_path and "*" in self.title.text():
            should_save = can_save_warning_message("Before closing...", "The current file has been modified",
                                                   additional_text="Do you want to save your changes?", parent=self)
            if should_save:
                self.save_file()
            elif should_save is None:
                return

        returned_path, _ = QFileDialog.getOpenFileName(self, "Select the {} file".format(self.name),
                                                       filter="{}(*{})".format("YAML", ".yaml"), directory=CATKIN_WS)
        if returned_path:
            self.file_path = returned_path
            self.load_file()

    def save_file(self):
        """
            Save the content of the editor to the linked file
        """
        if self.file_path is not None:
            with open(self.file_path, "w") as file_:
                file_.writelines(self.code_editor.text())
            self.update_init_widget()

    def save_file_path(self, message):
        """
            Makes sure the user specifies the path where the file must be saved

            @param message: Message to display when asking the user where the file should be saved
            @return: Boolean stating whether the required name as been provided
        """
        file_path, _ = QFileDialog.getSaveFileName(self, message, filter="YAML(*.yaml)", directory=CATKIN_WS)
        if file_path:
            if not file_path.endswith(".yaml"):
                file_path += ".yaml"
            self.file_path = file_path
        return file_path != ""

    def save_file_as(self):
        """
            Save the content of the editor to a file specified by the user
        """
        if self.save_file_path("Save configuration file as"):
            self.save_file()

    def new_file(self):
        """
            Create a new YAML file
        """
        # If a file is already open make sure the user would not loose unaved changes
        if self.file_path and "*" in self.title.text():
            should_save = can_save_warning_message("Before closing...", "The current file has been modified",
                                                   additional_text="Do you want to save your changes?", parent=self)
            if should_save:
                self.save_file()
            elif should_save is None:
                return
        if self.save_file_path("Save new configuration file as"):
            self.code_editor.make_editable()
            self.code_editor.remove_text()

    def close_file(self):
        """
            Unlinks the file from the editor, but the latter reamins enabled
        """
        self.code_editor.reinitialize()
        self.file_path = None
        self.title.setText(self.name)

    def reset(self):
        """
            Reset the editor and unlinks any file from the editor
        """
        self.code_editor.remove_text()
        self.file_path = None
        self.title.setText(self.name)

    def get_yaml_formatted_content(self):
        """
            Returns the content of the editor as a dictionary

            @return: None if the content is empty, otherwise a YAML-formated dictionary
        """
        if not self.code_editor.text():
            return None

        return self.code_editor.parsed_content

    def update_number_of_elements(self):
        """
            Update the number of elements comtained in the editor by taking into account potential user input
        """
        yaml_formatted = self.get_yaml_formatted_content()
        if yaml_formatted is None:
            self.number_components = 0
        else:
            self.number_components = len(yaml_formatted)

    def save_config(self, settings):
        """
            Save the current state of the widget

            @param settings: PyQt5 object (QSettings) containing the information about the configuration of each widget
        """
        self.save_file()
        object_name = self.objectName()
        settings.beginGroup(object_name)
        settings.setValue("type", self.metaObject().className())
        settings.setValue("enabled", self.isEnabled())
        if self.file_path is not None:
            settings.setValue("file_path", self.file_path)
        else:
            settings.remove("file_path")
        settings.endGroup()

    def restore_config(self, settings):
        """
            Set the different components of the widget according to a specified configuration

            @param settings: PyQt5 object (QSettings) containing the information about the configuration of each widget
        """
        # Make sure to close an already open file
        self.close_file()
        settings.beginGroup(self.objectName())
        if settings.contains("file_path") and os.path.exists(settings.value("file_path")):
            self.should_emit_signal = False
            self.file_path = settings.value("file_path")
            self.load_file()
        else:
            self.code_editor.remove_text()
        self.setEnabled(settings.value("enabled", type=bool))
        settings.endGroup()


class XMLEditorWidget(GenericEditorWidget):

    """
        Widget containing the header and editor required to work with XML files.
    """

    def __init__(self, name, enabled=False, parent=None):
        """
            Initialize the class by setting up the layout and the widgets

            @param name: String specifying what is the editor for
            @param enabled: Boolean determining whether the widget should be enabled or not when initialized
            @param parent: parent of the widget
        """
        super().__init__(name=name, enabled=enabled, parent=parent)
        self.reinitialize_inputs()

    def get_formated_arguments(self):
        """
            Return the arguments with proper format

            @return: String containing the formated arguments
        """
        if not self.valid_input:
            return
        formated_arguments = ""
        for argument in self.valid_input:
            formated_arguments += "{}\n\t".format(argument)
        formated_arguments = formated_arguments.rsplit("\t", 1)[0]
        return formated_arguments

    def create_editor(self):
        """
            Initialize and set a XML compatible editor to the layout
        """
        self.code_editor = XmlCodeEditor()
        self.code_editor.contentIsModified.connect(self.check_arguments_validity)
        self.layout.addWidget(self.code_editor)

    def check_arguments_validity(self):
        """
            Make sure the parsed arguments are valid for the given editor
        """
        final_valid = None
        if self.code_editor.parsed_content is not None and not self.code_editor.wrong_format_lines:
            final_valid = self.code_editor.parsed_content[:]
        if final_valid != self.valid_input:
            self.valid_input = final_valid
            self.canBeSaved.emit(self.valid_input != self.initial_input and self.valid_input is not None)

    def reset_initial_input(self):
        """
            Set the initial input attribute value to the current valid input
        """
        if self.valid_input != self.initial_input:
            self.canBeSaved.emit(False)
        self.initial_input = self.valid_input[:] if self.valid_input is not None else None

    def reinitialize_inputs(self):
        """
            Set the valid and initial input to default value (None)
        """
        self.valid_input = None
        self.initial_input = None

    def save_config(self, settings):
        """
            Save the current state of the widget

            @param settings: PyQt5 object (QSettings) containing the information about the configuration of each widget
        """
        object_name = self.objectName()
        settings.beginGroup(object_name)
        settings.setValue("type", self.metaObject().className())
        settings.setValue("enabled", self.isEnabled())
        if self.valid_input is not None:
            settings.setValue("value", self.valid_input)
        settings.endGroup()
        self.reset_initial_input()

    def restore_config(self, settings):
        """
            Set the different components of the widget according to a specified configuration

            @param settings: PyQt5 object (QSettings) containing the information about the configuration of each widget
        """
        settings.beginGroup(self.objectName())
        if settings.contains("value"):
            retrieved_value = settings.value("value")
            self.valid_input = list() if retrieved_value is None else retrieved_value
        else:
            self.valid_input = None
        self.setEnabled(settings.value("enabled", type=bool))
        settings.endGroup()
        self.reset_initial_input()
        # Fill in the arguments
        if isinstance(self.valid_input, list):
            for index, input in enumerate(self.valid_input):
                self.code_editor.insertAt("  " + input + "\n", 2 + index, 0)<|MERGE_RESOLUTION|>--- conflicted
+++ resolved
@@ -74,11 +74,7 @@
             @param content: String to be displayed in the editor
         """
         # Make sure the editor is lexed before setting any text
-<<<<<<< HEAD
-        if not self.code_editor.is_lexed:
-=======
         if self.code_editor.lexer() is None:
->>>>>>> 6ceac971
             self.code_editor.make_editable()
         self.code_editor.set_text_and_trigger_checks(content)
         self.code_editor.setReadOnly(False)
